import { IManager, LoggerModule, Vector2 } from "../utils";
import { Gamepad } from "./gamepad";
import { KeyboardKeys, MouseButtons } from "./key_codes";

const _logger = LoggerModule.getLogger("input"); // TODO

// get timestamp
function timestamp(): number {
	return (new Date()).getTime();
}

// touch key code
const _touchKeyCode: string = "touch";

/**
 * Input manager.
 * Used to recieve input from keyboard and mouse.
 *
 * To access the Input manager use `Shaku.input`.
 */
export class Input implements IManager {
	/**
	 * If true, will prevent default input events by calling preventDefault().
	 */
	public preventDefaults: boolean;

	/**
	 * By default, when holding wheel button down browsers will turn into special page scroll mode and will not emit mouse move events.
	 * if this property is set to true (default), the Input manager will prevent this behavior, so we could still get mouse delta while mouse wheel is held down.
	 */
	public disableMouseWheelAutomaticScrolling: boolean;

	/**
	 * If true (default), will disable the context menu (what typically opens when you right click the page).
	 */
	public disableContextMenu: boolean;

	/**
	 * If true (default), will treat touch events (touch start / touch end / touch move) as if the user clicked and moved a mouse.
	 */
	public delegateTouchInputToMouse: boolean;

	/**
	 * If true (default), will delegate events from mapped gamepads to custom keys.
	 * This will add the following codes to all basic query methods (down, pressed, released, doublePressed, doubleReleased):
	 * - gamepadX_top: state of arrow keys top key (left buttons).
	 * - gamepadX_bottom: state of arrow keys bottom key (left buttons).
	 * - gamepadX_left: state of arrow keys left key (left buttons).
	 * - gamepadX_right: state of arrow keys right key (left buttons).
	 * - gamepadX_leftStickUp: true if left stick points directly up.
	 * - gamepadX_leftStickDown: true if left stick points directly down.
	 * - gamepadX_leftStickLeft: true if left stick points directly left.
	 * - gamepadX_leftStickRight: true if left stick points directly right.
	 * - gamepadX_rightStickUp: true if right stick points directly up.
	 * - gamepadX_rightStickDown: true if right stick points directly down.
	 * - gamepadX_rightStickLeft: true if right stick points directly left.
	 * - gamepadX_rightStickRight: true if right stick points directly right.
	 * - gamepadX_a: state of A key (from right buttons).
	 * - gamepadX_b: state of B key (from right buttons).
	 * - gamepadX_x: state of X key (from right buttons).
	 * - gamepadX_y: state of Y key (from right buttons).
	 * - gamepadX_frontTopLeft: state of the front top-left button.
	 * - gamepadX_frontTopRight: state of the front top-right button.
	 * - gamepadX_frontBottomLeft: state of the front bottom-left button.
	 * - gamepadX_frontBottomRight: state of the front bottom-right button.
	 * Where X in `gamepad` is the gamepad index: gamepad0, gamepad1, gamepad2..
	 */
	public delegateGamepadInputToKeys: boolean;

	/**
	 * Default time, in milliseconds, to consider two consecutive key presses as a double-press.
	 */
	public defaultDoublePressInterval: number;

	/**
	 * If true (default), will reset all states if the window loses focus.
	 */
	public resetOnFocusLoss: boolean;

	private _callbacks: {
		"mousedown": (event: Event) => void,
		"mouseup": (event: Event) => void,
		"mousemove": (event: Event) => void,
		"keydown": (event: Event) => void,
		"keyup": (event: Event) => void,
		"blur": (event: Event) => void,
		"wheel": (event: Event) => void,
		"touchstart": (event: Event) => void,
		"touchend": (event: Event) => void,
		"touchmove": (event: Event) => void,
		"contextmenu": (event: Event) => void,
	} | null;
	private _targetElement: Element | Window;
	private _defaultGamepad: Gamepad | null;

	private _defaultGamepadIndex: number;

	private _mousePos: Vector2;
	private _mouseState: Record<MouseButtons, unknown>;
	private _mouseWheel: number;
	private _mousePrevPos?: Vector2;
	private _touchPosition: Vector2;

	private _isTouching: boolean;
	private _touchStarted: boolean;
	private _touchEnded: boolean;
	private _keyboardState: Record<KeyboardKeys, unknown>;
	private _keyboardPrevState: Record<unknown, unknown>;
	private _keyboardPressed: Record<KeyboardKeys, unknown>;
	private _keyboardReleased: Record<KeyboardKeys, unknown>;
	private _mousePressed: Record<MouseButtons, unknown>;
	private _mouseReleased: Record<MouseButtons, unknown>;

	private _customStates: Record<string, boolean>;
	private _customPressed: Record<string, boolean>;
	private _customReleased: Record<string, boolean>;
	private _lastCustomReleasedTime: Record<string, number>;
	private _lastCustomPressedTime: Record<string, number>;
	private _prevLastCustomReleasedTime: Record<string, number>;
	private _prevLastCustomPressedTime: Record<string, number>;

	private _lastMouseReleasedTime: Record<string, number>;
	private _lastKeyReleasedTime: Record<string, number>;
	private _lastTouchReleasedTime: number;
	private _lastMousePressedTime: Record<string, number>;
	private _lastKeyPressedTime: Record<string, number>;
	private _lastTouchPressedTime: number;
	private _prevLastMouseReleasedTime: Record<string, number>;
	private _prevLastKeyReleasedTime: Record<string, number>;
	private _prevLastTouchReleasedTime: number;
	private _prevLastMousePressedTime: Record<string, number>;
	private _prevLastKeyPressedTime: Record<string, number>;
	private _prevLastTouchPressedTime: number;

	private _gamepadsData: Gamepad[];
	private _queriedGamepadStates: Record<number, unknown>;

	private _customKeys: Set<string>;

	/**
	 * Create the manager.
	 */
	public constructor() {

		// callbacks and target we listen to input on
		this._callbacks = null;
		this._targetElement = window;

		this.preventDefaults = false;
		this.disableMouseWheelAutomaticScrolling = true;
		this.disableContextMenu = true;
		this.delegateTouchInputToMouse = true;
		this.delegateGamepadInputToKeys = true;
		this.resetOnFocusLoss = true;
		this.defaultDoublePressInterval = 250;

		// set base state members
		this.#_resetAll();
	}

	/**
	 * Get the Mouse Buttons enum.
	 * @see MouseButtons
	 */
	public get MouseButtons(): typeof MouseButtons {
		return MouseButtons;
	}

	/**
	 * Get the Keyboard Buttons enum.
	 * @see KeyboardKeys
	 */
	public get KeyboardKeys(): typeof KeyboardKeys {
		return KeyboardKeys;
	}

	/**
	 * Return the string code to use in order to get touch events.
	 * @returns Key code to use for touch events.
	 */
	public get TouchKeyCode(): string {
		return _touchKeyCode;
	}

	/**
	 * @inheritdoc
	 * @private
	 **/
	private setup(): Promise<void> {
		return new Promise<void>((resolve, reject) => {

			_logger.info("Setup input manager..");

			// if target element is a method, invoke it
			if (typeof this._targetElement === "function") {
				this._targetElement = this._targetElement();
				if (!this._targetElement) {
					throw new Error("Input target element was set to be a method, but the returned value was invalid!");
				}
			}

			// get element to attach to
			let element = this._targetElement;

			// to make sure keyboard input would work if provided with canvas entity
			if (element.tabIndex === -1 || element.tabIndex === undefined) {
				element.tabIndex = 1000;
			}

			// focus on target element
			window.setTimeout(() => element.focus(), 0);

			// set all the events to listen to
			var _this = this;
			this._callbacks = {
				"mousedown": function (event) { _this._onMouseDown(event); if (this.preventDefaults) event.preventDefault(); },
				"mouseup": function (event) { _this._onMouseUp(event); if (this.preventDefaults) event.preventDefault(); },
				"mousemove": function (event) { _this._onMouseMove(event); if (this.preventDefaults) event.preventDefault(); },
				"keydown": function (event) { _this._onKeyDown(event); if (this.preventDefaults) event.preventDefault(); },
				"keyup": function (event) { _this._onKeyUp(event); if (this.preventDefaults) event.preventDefault(); },
				"blur": function (event) { _this._onBlur(event); if (this.preventDefaults) event.preventDefault(); },
				"wheel": function (event) { _this._onMouseWheel(event); if (this.preventDefaults) event.preventDefault(); },
				"touchstart": function (event) { _this._onTouchStart(event); if (this.preventDefaults) event.preventDefault(); },
				"touchend": function (event) { _this._onTouchEnd(event); if (this.preventDefaults) event.preventDefault(); },
				"touchmove": function (event) { _this._onTouchMove(event); if (this.preventDefaults) event.preventDefault(); },
				"contextmenu": function (event) { if (_this.disableContextMenu) { event.preventDefault(); } },
			};

			// reset all data to init initial state
			this.#_resetAll();

			// register all callbacks
			for (var event in this._callbacks) {
				element.addEventListener(event, this._callbacks[event], false);
			}

			// if we have a specific element, still capture mouse release outside of it
			if (element !== window) {
				window.addEventListener("mouseup", this._callbacks["mouseup"], false);
				window.addEventListener("touchend", this._callbacks["touchend"], false);
			}

			// custom keys set
			this._customKeys = new Set();

			// ready!
			resolve();
		});
	}

	/**
	 * @inheritdoc
	 * @private
	 **/
	private async startFrame(): Promise<void> {
		// query gamepads
		const prevGamepadData = this._gamepadsData || [];
		const prevDefaultGamepadId = (this._defaultGamepad || { id: "null" }).id;
		this._gamepadsData = navigator.getGamepads();

		// get default gamepad and check for changes
		this._defaultGamepad = null;
		let i = 0;
		for (let gp of this._gamepadsData) {
			let newId = (gp || { id: "null" }).id;
			let prevId = (prevGamepadData[i] || { id: "null" }).id;
			if (newId !== prevId) {
				if (newId !== "null") {
					_logger.info(`Gamepad ${i} connected: ${newId}.`);
				}
				else if (newId === "null") {
					_logger.info(`Gamepad ${i} disconnected: ${prevId}.`);
				}
			}
			if (gp && !this._defaultGamepad) {
				this._defaultGamepad = gp;
				this._defaultGamepadIndex = i;
			}
			i++;
		}

		// changed default gamepad?
		const newDefaultGamepadId = (this._defaultGamepad || { id: "null" }).id;
		if (newDefaultGamepadId !== prevDefaultGamepadId) {
			_logger.info(`Default gamepad changed from "${prevDefaultGamepadId}" to "${newDefaultGamepadId}".`);
		}

		// reset queried gamepad states
		this._queriedGamepadStates = {};

		// delegate gamepad keys
		if (this.delegateGamepadInputToKeys) {
			for (let i = 0; i < 4; ++i) {

				// get current gamepad
				const gp = this.gamepad(i);

				// not set or not mapped? reset all values to false and continue
				if (!gp || !gp.isMapped) {
					this.setCustomState(`gamepad${i}_top`, false);
					this.setCustomState(`gamepad${i}_bottom`, false);
					this.setCustomState(`gamepad${i}_left`, false);
					this.setCustomState(`gamepad${i}_right`, false);
					this.setCustomState(`gamepad${i}_y`, false);
					this.setCustomState(`gamepad${i}_a`, false);
					this.setCustomState(`gamepad${i}_x`, false);
					this.setCustomState(`gamepad${i}_b`, false);
					this.setCustomState(`gamepad${i}_frontTopLeft`, false);
					this.setCustomState(`gamepad${i}_frontTopRight`, false);
					this.setCustomState(`gamepad${i}_frontBottomLeft`, false);
					this.setCustomState(`gamepad${i}_frontBottomRight`, false);
					this.setCustomState(`gamepad${i}_leftStickUp`, false);
					this.setCustomState(`gamepad${i}_leftStickDown`, false);
					this.setCustomState(`gamepad${i}_leftStickLeft`, false);
					this.setCustomState(`gamepad${i}_leftStickRight`, false);
					this.setCustomState(`gamepad${i}_rightStickUp`, false);
					this.setCustomState(`gamepad${i}_rightStickDown`, false);
					this.setCustomState(`gamepad${i}_rightStickLeft`, false);
					this.setCustomState(`gamepad${i}_rightStickRight`, false);
					continue;
				}

				// set actual values

				this.setCustomState(`gamepad${i}_top`, gp.leftButtons.top);
				this.setCustomState(`gamepad${i}_bottom`, gp.leftButtons.bottom);
				this.setCustomState(`gamepad${i}_left`, gp.leftButtons.left);
				this.setCustomState(`gamepad${i}_right`, gp.leftButtons.right);

				this.setCustomState(`gamepad${i}_y`, gp.rightButtons.top);
				this.setCustomState(`gamepad${i}_a`, gp.rightButtons.bottom);
				this.setCustomState(`gamepad${i}_x`, gp.rightButtons.left);
				this.setCustomState(`gamepad${i}_b`, gp.rightButtons.right);

				this.setCustomState(`gamepad${i}_frontTopLeft`, gp.frontButtons.topLeft);
				this.setCustomState(`gamepad${i}_frontTopRight`, gp.frontButtons.topRight);
				this.setCustomState(`gamepad${i}_frontBottomLeft`, gp.frontButtons.bottomLeft);
				this.setCustomState(`gamepad${i}_frontBottomRight`, gp.frontButtons.bottomRight);

				this.setCustomState(`gamepad${i}_leftStickUp`, gp.leftStick.y < -0.8);
				this.setCustomState(`gamepad${i}_leftStickDown`, gp.leftStick.y > 0.8);
				this.setCustomState(`gamepad${i}_leftStickLeft`, gp.leftStick.x < -0.8);
				this.setCustomState(`gamepad${i}_leftStickRight`, gp.leftStick.x > 0.8);

				this.setCustomState(`gamepad${i}_rightStickUp`, gp.rightStick.y < -0.8);
				this.setCustomState(`gamepad${i}_rightStickDown`, gp.rightStick.y > 0.8);
				this.setCustomState(`gamepad${i}_rightStickLeft`, gp.rightStick.x < -0.8);
				this.setCustomState(`gamepad${i}_rightStickRight`, gp.rightStick.x > 0.8);
			}
		}
	}

	/**
	 * @inheritdoc
	 * @private
	 **/
	private async destroy(): Promise<void> {
		// unregister all callbacks
		if (this._callbacks) {
			let element = this._targetElement;

			for (var event in this._callbacks) {
				element.removeEventListener(event, this._callbacks[event]);
			}

			if (element !== window) {
				window.removeEventListener("mouseup", this._callbacks["mouseup"], false);
				window.removeEventListener("touchend", this._callbacks["touchend"], false);
			}

			this._callbacks = null;
		}
	}

	/**
	 * Set the target element to attach input to. If not called, will just use the entire document.
	 * Must be called *before* initializing Shaku. This can also be a method to invoke while initializing.
	 * @example
	 * // the following will use whatever canvas the gfx manager uses as input element.
	 * // this means mouse offset will also be relative to this element.
	 * Shaku.input.setTargetElement(() => Shaku.gfx.canvas);
	 * @param {Element | elementCallback} element Element to attach input to.
	 */
<<<<<<< HEAD
	public setTargetElement(element: Element | unknown): void {
		if(this._callbacks) { throw new Error("'setTargetElement() must be called before initializing the input manager!"); }
=======
	setTargetElement(element) {
		if (this._callbacks) { throw new Error("'setTargetElement() must be called before initializing the input manager!"); }
>>>>>>> d2defb38
		this._targetElement = element;
	}

	/**
	 * Reset all internal data and states.
	 * @param keepMousePosition If true, will not reset mouse position.
	 * @private
	 */
	#_resetAll(keepMousePosition?: boolean) {
		// mouse states
		if (!keepMousePosition) {
			this._mousePos = new Vector2();
			this._mousePrevPos = new Vector2();
		}
		this._mouseState = {};
		this._mouseWheel = 0;

		// touching states
		if (!keepMousePosition) {
			this._touchPosition = new Vector2();
		}
		this._isTouching = false;
		this._touchStarted = false;
		this._touchEnded = false;

		// keyboard keys
		this._keyboardState = {};
		this._keyboardPrevState = {};

		// reset pressed / release events
		this._keyboardPressed = {};
		this._keyboardReleased = {};
		this._mousePressed = {};
		this._mouseReleased = {};

		// for custom states
		this._customStates = {};
		this._customPressed = {};
		this._customReleased = {};
		this._lastCustomReleasedTime = {};
		this._lastCustomPressedTime = {};
		this._prevLastCustomReleasedTime = {};
		this._prevLastCustomPressedTime = {};

		// for last release time and to count double click / double pressed events
		this._lastMouseReleasedTime = {};
		this._lastKeyReleasedTime = {};
		this._lastTouchReleasedTime = 0;
		this._lastMousePressedTime = {};
		this._lastKeyPressedTime = {};
		this._lastTouchPressedTime = 0;
		this._prevLastMouseReleasedTime = {};
		this._prevLastKeyReleasedTime = {};
		this._prevLastTouchReleasedTime = 0;
		this._prevLastMousePressedTime = {};
		this._prevLastKeyPressedTime = {};
		this._prevLastTouchPressedTime = 0;

		// currently connected gamepads data
		this._defaultGamepad = null;
		this._gamepadsData = [];
		this._queriedGamepadStates = {};
	}

	/**
	 * Get Gamepad current states, or null if not connected.
	 * Note: this object does not update itself, you'll need to query it again every frame.
	 * @param index Gamepad index or undefined for first connected device.
	 * @returns Gamepad current state.
	 */
	public gamepad(index?: number): Gamepad {
		// default index
		if (index === null || index === undefined) {
			index = this._defaultGamepadIndex;
		}

		// try to get cached value
		let cached = this._queriedGamepadStates[index];

		// not found? create
		if (!cached) {
			const gp = this._gamepadsData[index];
			if (!gp) { return null; }
			this._queriedGamepadStates[index] = cached = new Gamepad(gp);
		}

		// return gamepad state
		return cached;
	}

	/**
	 * Get gamepad id, or null if not connected to this slot.
	 * @param index Gamepad index or undefined for first connected device.
	 * @returns Gamepad id or null.
	 */
	public gamepadId(index?: number): string | null {
		return this.gamepadIds()[index || 0] || null;
	}

	/**
	 * Return a list with connected devices ids.
	 * @returns List of connected devices ids.
	 */
	public gamepadIds(): string[] {
		let ret = [];
		for (let gp of this._gamepadsData) {
			if (gp) { ret.push(gp.id); }
		}
		return ret;
	}

	/**
	 * Get touch screen touching position.
	 * Note: if not currently touching, will return last known position.
	 * @returns Touch position.
	 */
	public get touchPosition(): Vector2 {
		return this._touchPosition.clone();
	}

	/**
	 * Get if currently touching a touch screen.
	 * @returns True if currently touching the screen.
	 */
	public get touching(): boolean {
		return this._isTouching;
	}

	/**
	 * Get if started touching a touch screen in current frame.
	 * @returns True if started touching the screen now.
	 */
	public get touchStarted(): boolean {
		return this._touchStarted;
	}

	/**
	 * Get if stopped touching a touch screen in current frame.
	 * @returns True if stopped touching the screen now.
	 */
	public get touchEnded(): boolean {
		return this._touchEnded;
	}

	/**
	 * Set a custom key code state you can later use with all the built in methods (down / pressed / released / doublePressed, etc.)
	 * For example, lets say you want to implement a simulated keyboard and use it alongside the real keyboard.
	 * When your simulated keyboard space key is pressed, you can call `setCustomState("sim_space", true)`. When released, call `setCustomState("sim_space", false)`.
	 * Now you can use `Shaku.input.down(["space", "sim_space"])` to check if either a real space or simulated space is pressed down.
	 * @param {String} code Code to set state for.
	 * @param {Boolean|null} value Current value to set, or null to remove custom key.
	 */
	public setCustomState(code: string, value: boolean | null) {
		// remove custom value
		if (value === null) {
			this._customKeys.delete(code);
			delete this._customPressed[code];
			delete this._customReleased[code];
			delete this._customStates[code];
			return;
		}
		// update custom codes
		else {
			this._customKeys.add(code);
		}

		// set state
		value = Boolean(value);
		const prev = Boolean(this._customStates[code]);
		this._customStates[code] = value;

		// set defaults
		if (this._customPressed[code] === undefined) {
			this._customPressed[code] = false;
		}
		if (this._customReleased[code] === undefined) {
			this._customReleased[code] = false;
		}

		// pressed now?
		if (!prev && value) {
			this._customPressed[code] = true;
			this._prevLastCustomPressedTime[code] = this._lastCustomPressedTime[code];
			this._lastCustomPressedTime[code] = timestamp();
		}

		// released now?
		if (prev && !value) {
			this._customReleased[code] = true;
			this._prevLastCustomReleasedTime[code] = this._lastCustomReleasedTime[code];
			this._lastCustomReleasedTime[code] = timestamp();
		}
	}

	/**
	 * Get mouse position.
	 * @returns Mouse position.
	 */
	public get mousePosition(): Vector2 {
		return this._mousePos.clone();
	}

	/**
	 * Get mouse previous position (before the last endFrame() call).
	 * @returns Mouse position in previous frame.
	 */
	public get prevMousePosition(): Vector2 {
		return (this._mousePrevPos || this._mousePos).clone();
	}

	/**
	 * Get mouse movement since last endFrame() call.
	 * @returns Mouse change since last frame.
	 */
	public get mouseDelta(): Vector2 {
		// no previous position? return 0,0.
		if (!this._mousePrevPos) {
			return Vector2.zero();
		}

		// return mouse delta
		return new Vector2(this._mousePos.x - this._mousePrevPos.x, this._mousePos.y - this._mousePrevPos.y);
	}

	/**
	 * Get if mouse is currently moving.
	 * @returns True if mouse moved since last frame, false otherwise.
	 */
	public get mouseMoving(): boolean {
		return (this._mousePrevPos && !this._mousePrevPos.equals(this._mousePos));
	}

	/**
	 * Get if mouse button was pressed this frame.
	 * @param button Button code (defults to MouseButtons.left).
	 * @returns True if mouse button is currently down, but was up in previous frame.
	 */
<<<<<<< HEAD
	public mousePressed(button = MouseButtons.LEFT): boolean {
		if(button === undefined) throw new Error("Invalid button code!");
=======
	mousePressed(button = 0) {
		if (button === undefined) throw new Error("Invalid button code!");
>>>>>>> d2defb38
		return Boolean(this._mousePressed[button]);
	}

	/**
	 * Get if mouse button is currently pressed.
	 * @param button Button code (defults to MouseButtons.left).
	 * @returns true if mouse button is currently down, false otherwise.
	 */
<<<<<<< HEAD
	public mouseDown(button = MouseButtons.LEFT): boolean {
		if(button === undefined) throw new Error("Invalid button code!");
=======
	mouseDown(button = 0) {
		if (button === undefined) throw new Error("Invalid button code!");
>>>>>>> d2defb38
		return Boolean(this._mouseState[button]);
	}

	/**
	 * Get if mouse button is currently not down.
	 * @param button Button code (defults to MouseButtons.left).
	 * @returns true if mouse button is currently up, false otherwise.
	 */
<<<<<<< HEAD
	public mouseUp(button = MouseButtons.LEFT): boolean {
		if(button === undefined) throw new Error("Invalid button code!");
=======
	mouseUp(button = 0) {
		if (button === undefined) throw new Error("Invalid button code!");
>>>>>>> d2defb38
		return Boolean(!this.mouseDown(button));
	}

	/**
	 * Get if mouse button was released in current frame.
	 * @param button Button code (defults to MouseButtons.left).
	 * @returns True if mouse was down last frame, but released in current frame.
	 */
<<<<<<< HEAD
	public mouseReleased(button = MouseButtons.LEFT): boolean {
		if(button === undefined) throw new Error("Invalid button code!");
=======
	mouseReleased(button = 0) {
		if (button === undefined) throw new Error("Invalid button code!");
>>>>>>> d2defb38
		return Boolean(this._mouseReleased[button]);
	}

	/**
	 * Get if keyboard key is currently pressed down.
	 * @param key Keyboard key code.
	 * @returns True if keyboard key is currently down, false otherwise.
	 */
<<<<<<< HEAD
	public keyDown(key: KeyboardKeys): boolean {
		if(key === undefined) throw new Error("Invalid key code!");
=======
	keyDown(key) {
		if (key === undefined) throw new Error("Invalid key code!");
>>>>>>> d2defb38
		return Boolean(this._keyboardState[key]);
	}

	/**
	 * Get if keyboard key is currently not down.
	 * @param key Keyboard key code.
	 * @returns True if keyboard key is currently up, false otherwise.
	 */
<<<<<<< HEAD
	public keyUp(key: KeyboardKeys): boolean {
		if(key === undefined) throw new Error("Invalid key code!");
=======
	keyUp(key) {
		if (key === undefined) throw new Error("Invalid key code!");
>>>>>>> d2defb38
		return Boolean(!this.keyDown(key));
	}

	/**
	 * Get if a keyboard button was released in current frame.
	 * @param button Keyboard key code.
	 * @returns True if key was down last frame, but released in current frame.
	 */
<<<<<<< HEAD
	public keyReleased(key: KeyboardKeys): boolean {
		if(key === undefined) throw new Error("Invalid key code!");
=======
	keyReleased(key) {
		if (key === undefined) throw new Error("Invalid key code!");
>>>>>>> d2defb38
		return Boolean(this._keyboardReleased[key]);
	}

	/**
	 * Get if keyboard key was pressed this frame.
	 * @param key Keyboard key code.
	 * @returns True if key is currently down, but was up in previous frame.
	 */
<<<<<<< HEAD
	public keyPressed(key: KeyboardKeys): boolean {
		if(key === undefined) throw new Error("Invalid key code!");
=======
	keyPressed(key) {
		if (key === undefined) throw new Error("Invalid key code!");
>>>>>>> d2defb38
		return Boolean(this._keyboardPressed[key]);
	}

	/**
	 * Get if any of the shift keys are currently down.
	 * @returns True if there's a shift key pressed down.
	 */
	public get shiftDown(): boolean {
		return Boolean(this.keyDown(this.KeyboardKeys.SHIFT));
	}

	/**
	 * Get if any of the Ctrl keys are currently down.
	 * @returns True if there's a Ctrl key pressed down.
	 */
	public get ctrlDown(): boolean {
		return Boolean(this.keyDown(this.KeyboardKeys.CTRL));
	}

	/**
	 * Get if any of the Alt keys are currently down.
	 * @returns True if there's an Alt key pressed down.
	 */
	public get altDown(): boolean {
		return Boolean(this.keyDown(this.KeyboardKeys.ALT));
	}

	/**
	 * Get if any keyboard key was pressed this frame.
	 * @returns True if any key was pressed down this frame.
	 */
	public get anyKeyPressed(): boolean {
		return Object.keys(this._keyboardPressed).length !== 0;
	}

	/**
	 * Get if any keyboard key is currently down.
	 * @returns True if there's a key pressed down.
	 */
<<<<<<< HEAD
	public get anyKeyDown(): boolean {
		for(var key in this._keyboardState) {
			if(this._keyboardState[key]) {
=======
	get anyKeyDown() {
		for (var key in this._keyboardState) {
			if (this._keyboardState[key]) {
>>>>>>> d2defb38
				return true;
			}
		}
		return false;
	}

	/**
	 * Get if any mouse button was pressed this frame.
	 * @returns True if any of the mouse buttons were pressed this frame.
	 */
	public get anyMouseButtonPressed(): boolean {
		return Object.keys(this._mousePressed).length !== 0;
	}

	/**
	 * Get if any mouse button is down.
	 * @returns True if any of the mouse buttons are pressed.
	 */
<<<<<<< HEAD
	public get anyMouseButtonDown(): boolean {
		for(var key in this._mouseState) {
			if(this._mouseState[key]) {
=======
	get anyMouseButtonDown() {
		for (var key in this._mouseState) {
			if (this._mouseState[key]) {
>>>>>>> d2defb38
				return true;
			}
		}
		return false;
	}

	/**
	 * Return if a mouse or keyboard state in a generic way. Used internally.
	 * @private
	 * @param {string} code Keyboard, mouse or touch code.
	 *                          For mouse buttons: mouse_left, mouse_right or mouse_middle.
	 *                          For keyboard buttons: use one of the keys of KeyboardKeys (for example "a", "alt", "up_arrow", etc..).
	 *                          For touch: just use "touch" as code.
	 *                          For numbers (0-9): you can use the number.
	 * @param {Function} mouseCheck Callback to use to return value if its a mouse button code.
	 * @param {Function} keyboardCheck Callback to use to return value if its a keyboard key code.
	 * @param {*} touchValue Value to use to return value if its a touch code.
	 * @param {*} customValues Dictionary to check for custom values injected via setCustomState().
	 */
	#_getValueWithCode<T>(code: string, mouseCheck: () => T, keyboardCheck: () => T, touchValue: T, customValues: Record<unknown, unknown>): T {
		// make sure code is string
		code = String(code);

		// check for custom values
		const customVal = customValues[code];
		if (customVal !== undefined) {
			return customVal;
		}
		if (this._customKeys.has(code)) {
			return false;
		}

		// if its "touch" its for touch events
		if (code === _touchKeyCode) {
			return touchValue;
		}

		// if starts with "mouse" its for mouse button events
		if (code.indexOf("mouse_") === 0) {

			// get mouse code name
			const codename = code.split("_")[1];
			const mouseKey = this.MouseButtons[codename];
			if (mouseKey === undefined) {
				throw new Error("Unknown mouse button: " + code);
			}

			// return if mouse down
			return mouseCheck.call(this, mouseKey);
		}

		// if its just a number, add the "n" prefix
		if (!isNaN(parseInt(code)) && code.length === 1) {
			code = "n" + code;
		}

		// if not start with "mouse", treat it as a keyboard key
		const KeyboardKeys = this.KeyboardKeys[code];
		if (KeyboardKeys === undefined) {
			throw new Error("Unknown keyboard key: " + code);
		}
		return keyboardCheck.call(this, this.KeyboardKeys[code]);
	}

	/**
	 * Return if a mouse or keyboard button is currently down.
	 * @example
	 * if (Shaku.input.down(["mouse_left", "touch", "space"])) { alert("mouse, touch screen or space are pressed!"); }
	 * @param code Keyboard, touch or mouse code. Can be array of codes to test any of them.
	 * For mouse buttons: set code to "mouse_left", "mouse_right" or "mouse_middle".
	 * For keyboard buttons: use one of the keys of KeyboardKeys (for example "a", "alt", "up_arrow", etc..).
	 * For touch screen: set code to "touch".
	 * For numbers (0-9): you can use the number itself.
	 * Note: if you inject any custom state via `setCustomState()`, you can use its code here too.
	 * @returns True if key or mouse button are down.
	 */
<<<<<<< HEAD
	public down(code: string | string[]): boolean {
		if(!Array.isArray(code)) { code = [code]; }
		for(let c of code) {
			if(Boolean(this.#_getValueWithCode(c, this.mouseDown, this.keyDown, this.touching, this._customStates))) {
=======
	down(code) {
		if (!Array.isArray(code)) { code = [code]; }
		for (let c of code) {
			if (Boolean(this.#_getValueWithCode(c, this.mouseDown, this.keyDown, this.touching, this._customStates))) {
>>>>>>> d2defb38
				return true;
			}
		}
		return false;
	}

	/**
	 * Return if a mouse or keyboard button was released in this frame.
	 * @example
	 * if (Shaku.input.released(["mouse_left", "touch", "space"])) { alert("mouse, touch screen or space were released!"); }
	 * @param code Keyboard, touch, gamepad or mouse button code. Can be array of codes to test any of them.
	 * For mouse buttons: set code to "mouse_left", "mouse_right" or "mouse_middle".
	 * For keyboard buttons: use one of the keys of KeyboardKeys (for example "a", "alt", "up_arrow", etc..).
	 * For touch screen: set code to "touch".
	 * For numbers (0-9): you can use the number itself.
	 * Note: if you inject any custom state via `setCustomState()`, you can use its code here too.
	 * @returns True if key or mouse button were down in previous frame, and released this frame.
	 */
<<<<<<< HEAD
	public released(code: string | string[]): boolean {
		if(!Array.isArray(code)) { code = [code]; }
		for(let c of code) {
			if(Boolean(this.#_getValueWithCode(c, this.mouseReleased, this.keyReleased, this.touchEnded, this._customReleased))) {
=======
	released(code) {
		if (!Array.isArray(code)) { code = [code]; }
		for (let c of code) {
			if (Boolean(this.#_getValueWithCode(c, this.mouseReleased, this.keyReleased, this.touchEnded, this._customReleased))) {
>>>>>>> d2defb38
				return true;
			}
		}
		return false;
	}

	/**
	 * Return if a mouse or keyboard button was pressed in this frame.
	 * @example
	 * if (Shaku.input.pressed(["mouse_left", "touch", "space"])) { alert("mouse, touch screen or space were pressed!"); }
	 * @param {string|Array<String>} code Keyboard, touch, gamepad or mouse button code. Can be array of codes to test any of them.
	 *                          For mouse buttons: set code to "mouse_left", "mouse_right" or "mouse_middle".
	 *                          For keyboard buttons: use one of the keys of KeyboardKeys (for example "a", "alt", "up_arrow", etc..).
	 *                          For touch screen: set code to "touch".
	 *                          For numbers (0-9): you can use the number itself.
	 *                          Note: if you inject any custom state via `setCustomState()`, you can use its code here too.
	 * @returns {Boolean} True if key or mouse button where up in previous frame, and pressed this frame.
	 */
<<<<<<< HEAD
	public pressed(code) {
		if(!Array.isArray(code)) { code = [code]; }
		for(let c of code) {
			if(Boolean(this.#_getValueWithCode(c, this.mousePressed, this.keyPressed, this.touchStarted, this._customPressed))) {
=======
	pressed(code) {
		if (!Array.isArray(code)) { code = [code]; }
		for (let c of code) {
			if (Boolean(this.#_getValueWithCode(c, this.mousePressed, this.keyPressed, this.touchStarted, this._customPressed))) {
>>>>>>> d2defb38
				return true;
			}
		}
		return false;
	}

	/**
	 * Return timestamp, in milliseconds, of the last time this key code was released.
	 * @example
	 * let lastReleaseTime = Shaku.input.lastReleaseTime("mouse_left");
	 * @param {string} code Keyboard, touch, gamepad or mouse button code.
	 *                          For mouse buttons: set code to "mouse_left", "mouse_right" or "mouse_middle".
	 *                          For keyboard buttons: use one of the keys of KeyboardKeys (for example "a", "alt", "up_arrow", etc..).
	 *                          For touch screen: set code to "touch".
	 *                          For numbers (0-9): you can use the number itself.
	 *                          Note: if you inject any custom state via `setCustomState()`, you can use its code here too.
	 * @returns {Number} Timestamp of last key release, or 0 if was never released.
	 */
	lastReleaseTime(code) {
		if (Array.isArray(code)) { throw new Error("Array not supported in 'lastReleaseTime'!"); }
		return this.#_getValueWithCode(code, (c) => this._lastMouseReleasedTime[c], (c) => this._lastKeyReleasedTime[c], this._lastTouchReleasedTime, this._prevLastCustomReleasedTime) || 0;
	}

	/**
	 * Return timestamp, in milliseconds, of the last time this key code was pressed.
	 * @example
	 * let lastPressTime = Shaku.input.lastPressTime("mouse_left");
	 * @param {string} code Keyboard, touch, gamepad or mouse button code.
	 *                          For mouse buttons: set code to "mouse_left", "mouse_right" or "mouse_middle".
	 *                          For keyboard buttons: use one of the keys of KeyboardKeys (for example "a", "alt", "up_arrow", etc..).
	 *                          For touch screen: set code to "touch".
	 *                          For numbers (0-9): you can use the number itself.
	 *                          Note: if you inject any custom state via `setCustomState()`, you can use its code here too.
	 * @returns {Number} Timestamp of last key press, or 0 if was never pressed.
	 */
	lastPressTime(code) {
		if (Array.isArray(code)) { throw new Error("Array not supported in 'lastPressTime'!"); }
		return this.#_getValueWithCode(code, (c) => this._lastMousePressedTime[c], (c) => this._lastKeyPressedTime[c], this._lastTouchPressedTime, this._prevLastCustomPressedTime) || 0;
	}

	/**
	 * Return if a key was double-pressed.
	 * @example
	 * let doublePressed = Shaku.input.doublePressed(["mouse_left", "touch", "space"]);
	 * @param {string|Array<string>} code Keyboard, touch, gamepad or mouse button code. Can be array of codes to test any of them.
	 *                          For mouse buttons: set code to "mouse_left", "mouse_right" or "mouse_middle".
	 *                          For keyboard buttons: use one of the keys of KeyboardKeys (for example "a", "alt", "up_arrow", etc..).
	 *                          For touch screen: set code to "touch".
	 *                          For numbers (0-9): you can use the number itself.
	 *                          Note: if you inject any custom state via `setCustomState()`, you can use its code here too.
	 * @param {Number} maxInterval Max interval time, in milliseconds, to consider it a double-press. Defaults to `defaultDoublePressInterval`.
	 * @returns {Boolean} True if one or more key codes double-pressed, false otherwise.
	 */
	doublePressed(code, maxInterval) {
		// default interval
		maxInterval = maxInterval || this.defaultDoublePressInterval;

		// current timestamp
		let currTime = timestamp();

		// check all keys
		if (!Array.isArray(code)) { code = [code]; }
		for (let c of code) {
			if (this.pressed(c)) {
				let currKeyTime = this.#_getValueWithCode(c, (c) => this._prevLastMousePressedTime[c], (c) => this._prevLastKeyPressedTime[c], this._prevLastTouchPressedTime, this._prevLastCustomPressedTime);
				if (currTime - currKeyTime <= maxInterval) {
					return true;
				}
			}
		}
		return false;
	}

	/**
	 * Return if a key was double-released.
	 * @example
	 * let doubleReleased = Shaku.input.doubleReleased(["mouse_left", "touch", "space"]);
	 * @param {string|Array<string>} code Keyboard, touch, gamepad or mouse button code. Can be array of codes to test any of them.
	 *                          For mouse buttons: set code to "mouse_left", "mouse_right" or "mouse_middle".
	 *                          For keyboard buttons: use one of the keys of KeyboardKeys (for example "a", "alt", "up_arrow", etc..).
	 *                          For touch screen: set code to "touch".
	 *                          For numbers (0-9): you can use the number itself.
	 *                          Note: if you inject any custom state via `setCustomState()`, you can use its code here too.
	 * @param {Number} maxInterval Max interval time, in milliseconds, to consider it a double-release. Defaults to `defaultDoublePressInterval`.
	 * @returns {Boolean} True if one or more key codes double-released, false otherwise.
	 */
	doubleReleased(code, maxInterval) {
		// default interval
		maxInterval = maxInterval || this.defaultDoublePressInterval;

		// current timestamp
		let currTime = timestamp();

		// check all keys
		if (!Array.isArray(code)) { code = [code]; }
		for (let c of code) {
			if (this.released(c)) {
				let currKeyTime = this.#_getValueWithCode(c, (c) => this._prevLastMousePressedTime[c], (c) => this._prevLastKeyPressedTime[c], this._prevLastTouchPressedTime, this._prevLastCustomPressedTime);
				if (currTime - currKeyTime <= maxInterval) {
					return true;
				}
			}
		}
		return false;
	}

	/**
	 * Get mouse wheel sign.
	 * @returns {Number} Mouse wheel sign (-1 or 1) for wheel scrolling that happened during this frame.
	 * Will return 0 if mouse wheel is not currently being used.
	 */
	get mouseWheelSign() {
		return Math.sign(this._mouseWheel);
	}

	/**
	 * Get mouse wheel value.
	 * @returns {Number} Mouse wheel value.
	 */
	get mouseWheel() {
		return this._mouseWheel;
	}

	/**
	 * @inheritdoc
	 * @private
	 **/
	endFrame() {
		// set mouse previous position and clear mouse move cache
		this._mousePrevPos = this._mousePos.clone();

		// reset pressed / release events
		this._keyboardPressed = {};
		this._keyboardReleased = {};
		this._mousePressed = {};
		this._mouseReleased = {};
		this._customPressed = {};
		this._customReleased = {};

		// reset touch start / end states
		this._touchStarted = false;
		this._touchEnded = false;

		// reset mouse wheel
		this._mouseWheel = 0;
	}

	/**
	 * Get keyboard key code from event.
	 * @private
	 */
	#_getKeyboardKeyCode(event) {
		event = this._getEvent(event);
		return event.keyCode !== undefined ? event.keyCode : event.key.charCodeAt(0);
	}

	/**
	 * Called when window loses focus - clear all input states to prevent keys getting stuck.
	 * @private
	 */
	_onBlur(event) {
		if (this.resetOnFocusLoss) {
			this.#_resetAll(true);
		}
	}

	/**
	 * Handle mouse wheel events.
	 * @private
	 * @param {*} event Event data from browser.
	 */
	_onMouseWheel(event) {
		this._mouseWheel = event.deltaY;
	}

	/**
	 * Handle keyboard down event.
	 * @private
	 * @param {*} event Event data from browser.
	 */
	_onKeyDown(event) {
		var keycode = this.#_getKeyboardKeyCode(event);
		if (!this._keyboardState[keycode]) {
			this._keyboardPressed[keycode] = true;
			this._prevLastKeyPressedTime[keycode] = this._lastKeyPressedTime[keycode];
			this._lastKeyPressedTime[keycode] = timestamp();
		}
		this._keyboardState[keycode] = true;
	}

	/**
	 * Handle keyboard up event.
	 * @private
	 * @param {*} event Event data from browser.
	 */
	_onKeyUp(event) {
		var keycode = this.#_getKeyboardKeyCode(event) || 0;
		this._keyboardState[keycode] = false;
		this._keyboardReleased[keycode] = true;
		this._prevLastKeyReleasedTime[keycode] = this._lastKeyReleasedTime[keycode];
		this._lastKeyReleasedTime[keycode] = timestamp();
	}

	/**
	 * Extract position from touch event.
	 * @private
	 * @param {*} event Event data from browser.
	 * @returns {Vector2} Position x,y or null if couldn't extract touch position.
	 */
	_getTouchEventPosition(event) {
		var touches = event.changedTouches || event.touches;
		if (touches && touches.length) {
			var touch = touches[0];
			var x = touch.pageX || touch.offsetX || touch.clientX;
			var y = touch.pageY || touch.offsetY || touch.clientY;
			return new Vector2(x, y);
		}
		return null;
	}

	/**
	 * Handle touch start event.
	 * @private
	 * @param {*} event Event data from browser.
	 */
	_onTouchStart(event) {
		// update position
		let position = this._getTouchEventPosition(event);
		if (position) {
			if (this.delegateTouchInputToMouse) {
				this._mousePos.x = position.x;
				this._mousePos.y = position.y;
				this._normalizeMousePos();
			}
		}

		// set touching flag
		this._isTouching = true;
		this._touchStarted = true;

		// update time
		this._prevLastTouchPressedTime = this._lastTouchPressedTime;
		this._lastTouchPressedTime = timestamp();

		// mark that touch started
		if (this.delegateTouchInputToMouse) {
			this._mouseButtonDown(this.MouseButtons.LEFT);
		}
	}

	/**
	 * Handle touch end event.
	 * @private
	 * @param {*} event Event data from browser.
	 */
	_onTouchEnd(event) {
		// update position
		let position = this._getTouchEventPosition(event);
		if (position) {
			this._touchPosition.copy(position);
			if (this.delegateTouchInputToMouse) {
				this._mousePos.x = position.x;
				this._mousePos.y = position.y;
				this._normalizeMousePos();
			}
		}

		// clear touching flag
		this._isTouching = false;
		this._touchEnded = true;

		// update touch end time
		this._prevLastTouchReleasedTime = this._lastTouchReleasedTime;
		this._lastTouchReleasedTime = timestamp();

		// mark that touch ended
		if (this.delegateTouchInputToMouse) {
			this._mouseButtonUp(this.MouseButtons.LEFT);
		}
	}

	/**
	 * Handle touch move event.
	 * @private
	 * @param {*} event Event data from browser.
	 */
	_onTouchMove(event) {
		// update position
		let position = this._getTouchEventPosition(event);
		if (position) {
			this._touchPosition.copy(position);
			if (this.delegateTouchInputToMouse) {
				this._mousePos.x = position.x;
				this._mousePos.y = position.y;
				this._normalizeMousePos();
			}
		}

		// set touching flag
		this._isTouching = true;
	}

	/**
	 * Handle mouse down event.
	 * @private
	 * @param {*} event Event data from browser.
	 */
	_onMouseDown(event) {
		event = this._getEvent(event);
		if (this.disableMouseWheelAutomaticScrolling && (event.button === this.MouseButtons.MIDDLE)) {
			event.preventDefault();
		}
		this._mouseButtonDown(event.button);
	}

	/**
	 * Handle mouse up event.
	 * @private
	 * @param {*} event Event data from browser.
	 */
	_onMouseUp(event) {
		event = this._getEvent(event);
		this._mouseButtonUp(event.button);
	}

	/**
	 * Mouse button pressed logic.
	 * @private
	 * @param {*} button Button pressed.
	 */
	_mouseButtonDown(button) {
		this._mouseState[button] = true;
		this._mousePressed[button] = true;
		this._prevLastMousePressedTime[button] = this._lastMousePressedTime[button];
		this._lastMousePressedTime[button] = timestamp();
	}

	/**
	 * Mouse button released logic.
	 * @private
	 * @param {*} button Button released.
	 */
	_mouseButtonUp(button) {
		this._mouseState[button] = false;
		this._mouseReleased[button] = true;
		this._prevLastMouseReleasedTime[button] = this._lastMouseReleasedTime[button];
		this._lastMouseReleasedTime[button] = timestamp();
	}

	/**
	 * Handle mouse move event.
	 * @private
	 * @param {*} event Event data from browser.
	 */
	_onMouseMove(event) {
		// get event in a cross-browser way
		event = this._getEvent(event);

		// try to get position from event with some fallbacks
		var pageX = event.clientX;
		if (pageX === undefined) { pageX = event.x; }
		if (pageX === undefined) { pageX = event.offsetX; }
		if (pageX === undefined) { pageX = event.pageX; }

		var pageY = event.clientY;
		if (pageY === undefined) { pageY = event.y; }
		if (pageY === undefined) { pageY = event.offsetY; }
		if (pageY === undefined) { pageY = event.pageY; }

		// if pageX and pageY are not supported, use clientX and clientY instead
		if (pageX === undefined) {
			pageX = event.clientX + document.body.scrollLeft + document.documentElement.scrollLeft;
			pageY = event.clientY + document.body.scrollTop + document.documentElement.scrollTop;
		}

		// set current mouse position
		this._mousePos.x = pageX;
		this._mousePos.y = pageY;
		this._normalizeMousePos();
	}

	/**
	 * Normalize current _mousePos value to be relative to target element.
	 * @private
	 */
	_normalizeMousePos() {
		if (this._targetElement && this._targetElement.getBoundingClientRect) {
			var rect = this._targetElement.getBoundingClientRect();
			this._mousePos.x -= rect.left;
			this._mousePos.y -= rect.top;
		}
		this._mousePos.roundSelf();
	}

	/**
	 * Get event either from event param or from window.event.
	 * This is for older browsers support.
	 * @private
	 */
	_getEvent(event) {
		return event || window.event;
	}
}

// export main object
export const input = new Input();<|MERGE_RESOLUTION|>--- conflicted
+++ resolved
@@ -192,9 +192,9 @@
 			_logger.info("Setup input manager..");
 
 			// if target element is a method, invoke it
-			if (typeof this._targetElement === "function") {
+			if(typeof this._targetElement === "function") {
 				this._targetElement = this._targetElement();
-				if (!this._targetElement) {
+				if(!this._targetElement) {
 					throw new Error("Input target element was set to be a method, but the returned value was invalid!");
 				}
 			}
@@ -203,7 +203,7 @@
 			let element = this._targetElement;
 
 			// to make sure keyboard input would work if provided with canvas entity
-			if (element.tabIndex === -1 || element.tabIndex === undefined) {
+			if(element.tabIndex === -1 || element.tabIndex === undefined) {
 				element.tabIndex = 1000;
 			}
 
@@ -213,29 +213,29 @@
 			// set all the events to listen to
 			var _this = this;
 			this._callbacks = {
-				"mousedown": function (event) { _this._onMouseDown(event); if (this.preventDefaults) event.preventDefault(); },
-				"mouseup": function (event) { _this._onMouseUp(event); if (this.preventDefaults) event.preventDefault(); },
-				"mousemove": function (event) { _this._onMouseMove(event); if (this.preventDefaults) event.preventDefault(); },
-				"keydown": function (event) { _this._onKeyDown(event); if (this.preventDefaults) event.preventDefault(); },
-				"keyup": function (event) { _this._onKeyUp(event); if (this.preventDefaults) event.preventDefault(); },
-				"blur": function (event) { _this._onBlur(event); if (this.preventDefaults) event.preventDefault(); },
-				"wheel": function (event) { _this._onMouseWheel(event); if (this.preventDefaults) event.preventDefault(); },
-				"touchstart": function (event) { _this._onTouchStart(event); if (this.preventDefaults) event.preventDefault(); },
-				"touchend": function (event) { _this._onTouchEnd(event); if (this.preventDefaults) event.preventDefault(); },
-				"touchmove": function (event) { _this._onTouchMove(event); if (this.preventDefaults) event.preventDefault(); },
-				"contextmenu": function (event) { if (_this.disableContextMenu) { event.preventDefault(); } },
+				"mousedown": function(event) { _this._onMouseDown(event); if(this.preventDefaults) event.preventDefault(); },
+				"mouseup": function(event) { _this._onMouseUp(event); if(this.preventDefaults) event.preventDefault(); },
+				"mousemove": function(event) { _this._onMouseMove(event); if(this.preventDefaults) event.preventDefault(); },
+				"keydown": function(event) { _this._onKeyDown(event); if(this.preventDefaults) event.preventDefault(); },
+				"keyup": function(event) { _this._onKeyUp(event); if(this.preventDefaults) event.preventDefault(); },
+				"blur": function(event) { _this._onBlur(event); if(this.preventDefaults) event.preventDefault(); },
+				"wheel": function(event) { _this._onMouseWheel(event); if(this.preventDefaults) event.preventDefault(); },
+				"touchstart": function(event) { _this._onTouchStart(event); if(this.preventDefaults) event.preventDefault(); },
+				"touchend": function(event) { _this._onTouchEnd(event); if(this.preventDefaults) event.preventDefault(); },
+				"touchmove": function(event) { _this._onTouchMove(event); if(this.preventDefaults) event.preventDefault(); },
+				"contextmenu": function(event) { if(_this.disableContextMenu) { event.preventDefault(); } },
 			};
 
 			// reset all data to init initial state
 			this.#_resetAll();
 
 			// register all callbacks
-			for (var event in this._callbacks) {
+			for(var event in this._callbacks) {
 				element.addEventListener(event, this._callbacks[event], false);
 			}
 
 			// if we have a specific element, still capture mouse release outside of it
-			if (element !== window) {
+			if(element !== window) {
 				window.addEventListener("mouseup", this._callbacks["mouseup"], false);
 				window.addEventListener("touchend", this._callbacks["touchend"], false);
 			}
@@ -261,18 +261,18 @@
 		// get default gamepad and check for changes
 		this._defaultGamepad = null;
 		let i = 0;
-		for (let gp of this._gamepadsData) {
+		for(let gp of this._gamepadsData) {
 			let newId = (gp || { id: "null" }).id;
 			let prevId = (prevGamepadData[i] || { id: "null" }).id;
-			if (newId !== prevId) {
-				if (newId !== "null") {
+			if(newId !== prevId) {
+				if(newId !== "null") {
 					_logger.info(`Gamepad ${i} connected: ${newId}.`);
 				}
-				else if (newId === "null") {
+				else if(newId === "null") {
 					_logger.info(`Gamepad ${i} disconnected: ${prevId}.`);
 				}
 			}
-			if (gp && !this._defaultGamepad) {
+			if(gp && !this._defaultGamepad) {
 				this._defaultGamepad = gp;
 				this._defaultGamepadIndex = i;
 			}
@@ -281,7 +281,7 @@
 
 		// changed default gamepad?
 		const newDefaultGamepadId = (this._defaultGamepad || { id: "null" }).id;
-		if (newDefaultGamepadId !== prevDefaultGamepadId) {
+		if(newDefaultGamepadId !== prevDefaultGamepadId) {
 			_logger.info(`Default gamepad changed from "${prevDefaultGamepadId}" to "${newDefaultGamepadId}".`);
 		}
 
@@ -289,14 +289,14 @@
 		this._queriedGamepadStates = {};
 
 		// delegate gamepad keys
-		if (this.delegateGamepadInputToKeys) {
-			for (let i = 0; i < 4; ++i) {
+		if(this.delegateGamepadInputToKeys) {
+			for(let i = 0; i < 4; ++i) {
 
 				// get current gamepad
 				const gp = this.gamepad(i);
 
 				// not set or not mapped? reset all values to false and continue
-				if (!gp || !gp.isMapped) {
+				if(!gp || !gp.isMapped) {
 					this.setCustomState(`gamepad${i}_top`, false);
 					this.setCustomState(`gamepad${i}_bottom`, false);
 					this.setCustomState(`gamepad${i}_left`, false);
@@ -356,14 +356,14 @@
 	 **/
 	private async destroy(): Promise<void> {
 		// unregister all callbacks
-		if (this._callbacks) {
+		if(this._callbacks) {
 			let element = this._targetElement;
 
-			for (var event in this._callbacks) {
+			for(var event in this._callbacks) {
 				element.removeEventListener(event, this._callbacks[event]);
 			}
 
-			if (element !== window) {
+			if(element !== window) {
 				window.removeEventListener("mouseup", this._callbacks["mouseup"], false);
 				window.removeEventListener("touchend", this._callbacks["touchend"], false);
 			}
@@ -381,13 +381,8 @@
 	 * Shaku.input.setTargetElement(() => Shaku.gfx.canvas);
 	 * @param {Element | elementCallback} element Element to attach input to.
 	 */
-<<<<<<< HEAD
 	public setTargetElement(element: Element | unknown): void {
 		if(this._callbacks) { throw new Error("'setTargetElement() must be called before initializing the input manager!"); }
-=======
-	setTargetElement(element) {
-		if (this._callbacks) { throw new Error("'setTargetElement() must be called before initializing the input manager!"); }
->>>>>>> d2defb38
 		this._targetElement = element;
 	}
 
@@ -398,7 +393,7 @@
 	 */
 	#_resetAll(keepMousePosition?: boolean) {
 		// mouse states
-		if (!keepMousePosition) {
+		if(!keepMousePosition) {
 			this._mousePos = new Vector2();
 			this._mousePrevPos = new Vector2();
 		}
@@ -406,7 +401,7 @@
 		this._mouseWheel = 0;
 
 		// touching states
-		if (!keepMousePosition) {
+		if(!keepMousePosition) {
 			this._touchPosition = new Vector2();
 		}
 		this._isTouching = false;
@@ -460,7 +455,7 @@
 	 */
 	public gamepad(index?: number): Gamepad {
 		// default index
-		if (index === null || index === undefined) {
+		if(index === null || index === undefined) {
 			index = this._defaultGamepadIndex;
 		}
 
@@ -468,9 +463,9 @@
 		let cached = this._queriedGamepadStates[index];
 
 		// not found? create
-		if (!cached) {
+		if(!cached) {
 			const gp = this._gamepadsData[index];
-			if (!gp) { return null; }
+			if(!gp) { return null; }
 			this._queriedGamepadStates[index] = cached = new Gamepad(gp);
 		}
 
@@ -493,8 +488,8 @@
 	 */
 	public gamepadIds(): string[] {
 		let ret = [];
-		for (let gp of this._gamepadsData) {
-			if (gp) { ret.push(gp.id); }
+		for(let gp of this._gamepadsData) {
+			if(gp) { ret.push(gp.id); }
 		}
 		return ret;
 	}
@@ -542,7 +537,7 @@
 	 */
 	public setCustomState(code: string, value: boolean | null) {
 		// remove custom value
-		if (value === null) {
+		if(value === null) {
 			this._customKeys.delete(code);
 			delete this._customPressed[code];
 			delete this._customReleased[code];
@@ -560,22 +555,22 @@
 		this._customStates[code] = value;
 
 		// set defaults
-		if (this._customPressed[code] === undefined) {
+		if(this._customPressed[code] === undefined) {
 			this._customPressed[code] = false;
 		}
-		if (this._customReleased[code] === undefined) {
+		if(this._customReleased[code] === undefined) {
 			this._customReleased[code] = false;
 		}
 
 		// pressed now?
-		if (!prev && value) {
+		if(!prev && value) {
 			this._customPressed[code] = true;
 			this._prevLastCustomPressedTime[code] = this._lastCustomPressedTime[code];
 			this._lastCustomPressedTime[code] = timestamp();
 		}
 
 		// released now?
-		if (prev && !value) {
+		if(prev && !value) {
 			this._customReleased[code] = true;
 			this._prevLastCustomReleasedTime[code] = this._lastCustomReleasedTime[code];
 			this._lastCustomReleasedTime[code] = timestamp();
@@ -604,7 +599,7 @@
 	 */
 	public get mouseDelta(): Vector2 {
 		// no previous position? return 0,0.
-		if (!this._mousePrevPos) {
+		if(!this._mousePrevPos) {
 			return Vector2.zero();
 		}
 
@@ -625,13 +620,8 @@
 	 * @param button Button code (defults to MouseButtons.left).
 	 * @returns True if mouse button is currently down, but was up in previous frame.
 	 */
-<<<<<<< HEAD
 	public mousePressed(button = MouseButtons.LEFT): boolean {
 		if(button === undefined) throw new Error("Invalid button code!");
-=======
-	mousePressed(button = 0) {
-		if (button === undefined) throw new Error("Invalid button code!");
->>>>>>> d2defb38
 		return Boolean(this._mousePressed[button]);
 	}
 
@@ -640,13 +630,8 @@
 	 * @param button Button code (defults to MouseButtons.left).
 	 * @returns true if mouse button is currently down, false otherwise.
 	 */
-<<<<<<< HEAD
 	public mouseDown(button = MouseButtons.LEFT): boolean {
 		if(button === undefined) throw new Error("Invalid button code!");
-=======
-	mouseDown(button = 0) {
-		if (button === undefined) throw new Error("Invalid button code!");
->>>>>>> d2defb38
 		return Boolean(this._mouseState[button]);
 	}
 
@@ -655,13 +640,8 @@
 	 * @param button Button code (defults to MouseButtons.left).
 	 * @returns true if mouse button is currently up, false otherwise.
 	 */
-<<<<<<< HEAD
 	public mouseUp(button = MouseButtons.LEFT): boolean {
 		if(button === undefined) throw new Error("Invalid button code!");
-=======
-	mouseUp(button = 0) {
-		if (button === undefined) throw new Error("Invalid button code!");
->>>>>>> d2defb38
 		return Boolean(!this.mouseDown(button));
 	}
 
@@ -670,13 +650,8 @@
 	 * @param button Button code (defults to MouseButtons.left).
 	 * @returns True if mouse was down last frame, but released in current frame.
 	 */
-<<<<<<< HEAD
 	public mouseReleased(button = MouseButtons.LEFT): boolean {
 		if(button === undefined) throw new Error("Invalid button code!");
-=======
-	mouseReleased(button = 0) {
-		if (button === undefined) throw new Error("Invalid button code!");
->>>>>>> d2defb38
 		return Boolean(this._mouseReleased[button]);
 	}
 
@@ -685,13 +660,8 @@
 	 * @param key Keyboard key code.
 	 * @returns True if keyboard key is currently down, false otherwise.
 	 */
-<<<<<<< HEAD
 	public keyDown(key: KeyboardKeys): boolean {
 		if(key === undefined) throw new Error("Invalid key code!");
-=======
-	keyDown(key) {
-		if (key === undefined) throw new Error("Invalid key code!");
->>>>>>> d2defb38
 		return Boolean(this._keyboardState[key]);
 	}
 
@@ -700,13 +670,8 @@
 	 * @param key Keyboard key code.
 	 * @returns True if keyboard key is currently up, false otherwise.
 	 */
-<<<<<<< HEAD
 	public keyUp(key: KeyboardKeys): boolean {
 		if(key === undefined) throw new Error("Invalid key code!");
-=======
-	keyUp(key) {
-		if (key === undefined) throw new Error("Invalid key code!");
->>>>>>> d2defb38
 		return Boolean(!this.keyDown(key));
 	}
 
@@ -715,13 +680,8 @@
 	 * @param button Keyboard key code.
 	 * @returns True if key was down last frame, but released in current frame.
 	 */
-<<<<<<< HEAD
 	public keyReleased(key: KeyboardKeys): boolean {
 		if(key === undefined) throw new Error("Invalid key code!");
-=======
-	keyReleased(key) {
-		if (key === undefined) throw new Error("Invalid key code!");
->>>>>>> d2defb38
 		return Boolean(this._keyboardReleased[key]);
 	}
 
@@ -730,13 +690,8 @@
 	 * @param key Keyboard key code.
 	 * @returns True if key is currently down, but was up in previous frame.
 	 */
-<<<<<<< HEAD
 	public keyPressed(key: KeyboardKeys): boolean {
 		if(key === undefined) throw new Error("Invalid key code!");
-=======
-	keyPressed(key) {
-		if (key === undefined) throw new Error("Invalid key code!");
->>>>>>> d2defb38
 		return Boolean(this._keyboardPressed[key]);
 	}
 
@@ -776,15 +731,9 @@
 	 * Get if any keyboard key is currently down.
 	 * @returns True if there's a key pressed down.
 	 */
-<<<<<<< HEAD
 	public get anyKeyDown(): boolean {
 		for(var key in this._keyboardState) {
 			if(this._keyboardState[key]) {
-=======
-	get anyKeyDown() {
-		for (var key in this._keyboardState) {
-			if (this._keyboardState[key]) {
->>>>>>> d2defb38
 				return true;
 			}
 		}
@@ -803,15 +752,9 @@
 	 * Get if any mouse button is down.
 	 * @returns True if any of the mouse buttons are pressed.
 	 */
-<<<<<<< HEAD
 	public get anyMouseButtonDown(): boolean {
 		for(var key in this._mouseState) {
 			if(this._mouseState[key]) {
-=======
-	get anyMouseButtonDown() {
-		for (var key in this._mouseState) {
-			if (this._mouseState[key]) {
->>>>>>> d2defb38
 				return true;
 			}
 		}
@@ -837,25 +780,25 @@
 
 		// check for custom values
 		const customVal = customValues[code];
-		if (customVal !== undefined) {
+		if(customVal !== undefined) {
 			return customVal;
 		}
-		if (this._customKeys.has(code)) {
+		if(this._customKeys.has(code)) {
 			return false;
 		}
 
 		// if its "touch" its for touch events
-		if (code === _touchKeyCode) {
+		if(code === _touchKeyCode) {
 			return touchValue;
 		}
 
 		// if starts with "mouse" its for mouse button events
-		if (code.indexOf("mouse_") === 0) {
+		if(code.indexOf("mouse_") === 0) {
 
 			// get mouse code name
 			const codename = code.split("_")[1];
 			const mouseKey = this.MouseButtons[codename];
-			if (mouseKey === undefined) {
+			if(mouseKey === undefined) {
 				throw new Error("Unknown mouse button: " + code);
 			}
 
@@ -864,13 +807,13 @@
 		}
 
 		// if its just a number, add the "n" prefix
-		if (!isNaN(parseInt(code)) && code.length === 1) {
+		if(!isNaN(parseInt(code)) && code.length === 1) {
 			code = "n" + code;
 		}
 
 		// if not start with "mouse", treat it as a keyboard key
 		const KeyboardKeys = this.KeyboardKeys[code];
-		if (KeyboardKeys === undefined) {
+		if(KeyboardKeys === undefined) {
 			throw new Error("Unknown keyboard key: " + code);
 		}
 		return keyboardCheck.call(this, this.KeyboardKeys[code]);
@@ -888,17 +831,10 @@
 	 * Note: if you inject any custom state via `setCustomState()`, you can use its code here too.
 	 * @returns True if key or mouse button are down.
 	 */
-<<<<<<< HEAD
 	public down(code: string | string[]): boolean {
 		if(!Array.isArray(code)) { code = [code]; }
 		for(let c of code) {
 			if(Boolean(this.#_getValueWithCode(c, this.mouseDown, this.keyDown, this.touching, this._customStates))) {
-=======
-	down(code) {
-		if (!Array.isArray(code)) { code = [code]; }
-		for (let c of code) {
-			if (Boolean(this.#_getValueWithCode(c, this.mouseDown, this.keyDown, this.touching, this._customStates))) {
->>>>>>> d2defb38
 				return true;
 			}
 		}
@@ -917,17 +853,10 @@
 	 * Note: if you inject any custom state via `setCustomState()`, you can use its code here too.
 	 * @returns True if key or mouse button were down in previous frame, and released this frame.
 	 */
-<<<<<<< HEAD
 	public released(code: string | string[]): boolean {
 		if(!Array.isArray(code)) { code = [code]; }
 		for(let c of code) {
 			if(Boolean(this.#_getValueWithCode(c, this.mouseReleased, this.keyReleased, this.touchEnded, this._customReleased))) {
-=======
-	released(code) {
-		if (!Array.isArray(code)) { code = [code]; }
-		for (let c of code) {
-			if (Boolean(this.#_getValueWithCode(c, this.mouseReleased, this.keyReleased, this.touchEnded, this._customReleased))) {
->>>>>>> d2defb38
 				return true;
 			}
 		}
@@ -946,17 +875,10 @@
 	 *                          Note: if you inject any custom state via `setCustomState()`, you can use its code here too.
 	 * @returns {Boolean} True if key or mouse button where up in previous frame, and pressed this frame.
 	 */
-<<<<<<< HEAD
 	public pressed(code) {
 		if(!Array.isArray(code)) { code = [code]; }
 		for(let c of code) {
 			if(Boolean(this.#_getValueWithCode(c, this.mousePressed, this.keyPressed, this.touchStarted, this._customPressed))) {
-=======
-	pressed(code) {
-		if (!Array.isArray(code)) { code = [code]; }
-		for (let c of code) {
-			if (Boolean(this.#_getValueWithCode(c, this.mousePressed, this.keyPressed, this.touchStarted, this._customPressed))) {
->>>>>>> d2defb38
 				return true;
 			}
 		}
@@ -976,7 +898,7 @@
 	 * @returns {Number} Timestamp of last key release, or 0 if was never released.
 	 */
 	lastReleaseTime(code) {
-		if (Array.isArray(code)) { throw new Error("Array not supported in 'lastReleaseTime'!"); }
+		if(Array.isArray(code)) { throw new Error("Array not supported in 'lastReleaseTime'!"); }
 		return this.#_getValueWithCode(code, (c) => this._lastMouseReleasedTime[c], (c) => this._lastKeyReleasedTime[c], this._lastTouchReleasedTime, this._prevLastCustomReleasedTime) || 0;
 	}
 
@@ -993,7 +915,7 @@
 	 * @returns {Number} Timestamp of last key press, or 0 if was never pressed.
 	 */
 	lastPressTime(code) {
-		if (Array.isArray(code)) { throw new Error("Array not supported in 'lastPressTime'!"); }
+		if(Array.isArray(code)) { throw new Error("Array not supported in 'lastPressTime'!"); }
 		return this.#_getValueWithCode(code, (c) => this._lastMousePressedTime[c], (c) => this._lastKeyPressedTime[c], this._lastTouchPressedTime, this._prevLastCustomPressedTime) || 0;
 	}
 
@@ -1018,11 +940,11 @@
 		let currTime = timestamp();
 
 		// check all keys
-		if (!Array.isArray(code)) { code = [code]; }
-		for (let c of code) {
-			if (this.pressed(c)) {
+		if(!Array.isArray(code)) { code = [code]; }
+		for(let c of code) {
+			if(this.pressed(c)) {
 				let currKeyTime = this.#_getValueWithCode(c, (c) => this._prevLastMousePressedTime[c], (c) => this._prevLastKeyPressedTime[c], this._prevLastTouchPressedTime, this._prevLastCustomPressedTime);
-				if (currTime - currKeyTime <= maxInterval) {
+				if(currTime - currKeyTime <= maxInterval) {
 					return true;
 				}
 			}
@@ -1051,11 +973,11 @@
 		let currTime = timestamp();
 
 		// check all keys
-		if (!Array.isArray(code)) { code = [code]; }
-		for (let c of code) {
-			if (this.released(c)) {
+		if(!Array.isArray(code)) { code = [code]; }
+		for(let c of code) {
+			if(this.released(c)) {
 				let currKeyTime = this.#_getValueWithCode(c, (c) => this._prevLastMousePressedTime[c], (c) => this._prevLastKeyPressedTime[c], this._prevLastTouchPressedTime, this._prevLastCustomPressedTime);
-				if (currTime - currKeyTime <= maxInterval) {
+				if(currTime - currKeyTime <= maxInterval) {
 					return true;
 				}
 			}
@@ -1118,7 +1040,7 @@
 	 * @private
 	 */
 	_onBlur(event) {
-		if (this.resetOnFocusLoss) {
+		if(this.resetOnFocusLoss) {
 			this.#_resetAll(true);
 		}
 	}
@@ -1139,7 +1061,7 @@
 	 */
 	_onKeyDown(event) {
 		var keycode = this.#_getKeyboardKeyCode(event);
-		if (!this._keyboardState[keycode]) {
+		if(!this._keyboardState[keycode]) {
 			this._keyboardPressed[keycode] = true;
 			this._prevLastKeyPressedTime[keycode] = this._lastKeyPressedTime[keycode];
 			this._lastKeyPressedTime[keycode] = timestamp();
@@ -1168,7 +1090,7 @@
 	 */
 	_getTouchEventPosition(event) {
 		var touches = event.changedTouches || event.touches;
-		if (touches && touches.length) {
+		if(touches && touches.length) {
 			var touch = touches[0];
 			var x = touch.pageX || touch.offsetX || touch.clientX;
 			var y = touch.pageY || touch.offsetY || touch.clientY;
@@ -1185,8 +1107,8 @@
 	_onTouchStart(event) {
 		// update position
 		let position = this._getTouchEventPosition(event);
-		if (position) {
-			if (this.delegateTouchInputToMouse) {
+		if(position) {
+			if(this.delegateTouchInputToMouse) {
 				this._mousePos.x = position.x;
 				this._mousePos.y = position.y;
 				this._normalizeMousePos();
@@ -1202,7 +1124,7 @@
 		this._lastTouchPressedTime = timestamp();
 
 		// mark that touch started
-		if (this.delegateTouchInputToMouse) {
+		if(this.delegateTouchInputToMouse) {
 			this._mouseButtonDown(this.MouseButtons.LEFT);
 		}
 	}
@@ -1215,9 +1137,9 @@
 	_onTouchEnd(event) {
 		// update position
 		let position = this._getTouchEventPosition(event);
-		if (position) {
+		if(position) {
 			this._touchPosition.copy(position);
-			if (this.delegateTouchInputToMouse) {
+			if(this.delegateTouchInputToMouse) {
 				this._mousePos.x = position.x;
 				this._mousePos.y = position.y;
 				this._normalizeMousePos();
@@ -1233,7 +1155,7 @@
 		this._lastTouchReleasedTime = timestamp();
 
 		// mark that touch ended
-		if (this.delegateTouchInputToMouse) {
+		if(this.delegateTouchInputToMouse) {
 			this._mouseButtonUp(this.MouseButtons.LEFT);
 		}
 	}
@@ -1246,9 +1168,9 @@
 	_onTouchMove(event) {
 		// update position
 		let position = this._getTouchEventPosition(event);
-		if (position) {
+		if(position) {
 			this._touchPosition.copy(position);
-			if (this.delegateTouchInputToMouse) {
+			if(this.delegateTouchInputToMouse) {
 				this._mousePos.x = position.x;
 				this._mousePos.y = position.y;
 				this._normalizeMousePos();
@@ -1266,7 +1188,7 @@
 	 */
 	_onMouseDown(event) {
 		event = this._getEvent(event);
-		if (this.disableMouseWheelAutomaticScrolling && (event.button === this.MouseButtons.MIDDLE)) {
+		if(this.disableMouseWheelAutomaticScrolling && (event.button === this.MouseButtons.MIDDLE)) {
 			event.preventDefault();
 		}
 		this._mouseButtonDown(event.button);
@@ -1317,17 +1239,17 @@
 
 		// try to get position from event with some fallbacks
 		var pageX = event.clientX;
-		if (pageX === undefined) { pageX = event.x; }
-		if (pageX === undefined) { pageX = event.offsetX; }
-		if (pageX === undefined) { pageX = event.pageX; }
+		if(pageX === undefined) { pageX = event.x; }
+		if(pageX === undefined) { pageX = event.offsetX; }
+		if(pageX === undefined) { pageX = event.pageX; }
 
 		var pageY = event.clientY;
-		if (pageY === undefined) { pageY = event.y; }
-		if (pageY === undefined) { pageY = event.offsetY; }
-		if (pageY === undefined) { pageY = event.pageY; }
+		if(pageY === undefined) { pageY = event.y; }
+		if(pageY === undefined) { pageY = event.offsetY; }
+		if(pageY === undefined) { pageY = event.pageY; }
 
 		// if pageX and pageY are not supported, use clientX and clientY instead
-		if (pageX === undefined) {
+		if(pageX === undefined) {
 			pageX = event.clientX + document.body.scrollLeft + document.documentElement.scrollLeft;
 			pageY = event.clientY + document.body.scrollTop + document.documentElement.scrollTop;
 		}
@@ -1343,7 +1265,7 @@
 	 * @private
 	 */
 	_normalizeMousePos() {
-		if (this._targetElement && this._targetElement.getBoundingClientRect) {
+		if(this._targetElement && this._targetElement.getBoundingClientRect) {
 			var rect = this._targetElement.getBoundingClientRect();
 			this._mousePos.x -= rect.left;
 			this._mousePos.y -= rect.top;
